--- conflicted
+++ resolved
@@ -24,16 +24,12 @@
 
 func main() {
 	config := loadConfig()
-<<<<<<< HEAD
 	
 	// Initialize logger
 	logger := InitLogger(config.LogLevel)
 	logger.Info("Starting Simple Traces server")
 	logger.Info("Log level: %s", config.LogLevel)
 	
-=======
-
->>>>>>> 89051334
 	db, err := initDB(config)
 	if err != nil {
 		logger.Fatal("Failed to initialize database: %v", err)
@@ -61,7 +57,6 @@
 
 	// API routes
 	api := router.PathPrefix("/api").Subrouter()
-<<<<<<< HEAD
 	api.HandleFunc("/traces", createTraceHandler(db, logger)).Methods("POST")
 	api.HandleFunc("/traces", getTracesHandler(db, logger)).Methods("GET")
 	api.HandleFunc("/traces/{id}", getTraceByIDHandler(db, logger)).Methods("GET")
@@ -73,28 +68,13 @@
 		logger.Info("OTLP HTTP endpoint enabled at /v1/traces")
 	}
 	
-	// Serve frontend static files
-	if config.FrontendDir != "" {
-		router.PathPrefix("/").Handler(http.FileServer(http.Dir(config.FrontendDir)))
-		logger.Debug("Frontend directory: %s", config.FrontendDir)
-	}
+	// Serve embedded frontend static files
+	router.PathPrefix("/").Handler(http.FileServer(getFrontendFS()))
 	
 	// Enable CORS for development
 	router.Use(corsMiddleware)
 	router.Use(loggingMiddleware(logger))
 	
-=======
-	api.HandleFunc("/traces", createTraceHandler(db)).Methods("POST")
-	api.HandleFunc("/traces", getTracesHandler(db)).Methods("GET")
-	api.HandleFunc("/traces/{id}", getTraceByIDHandler(db)).Methods("GET")
-
-	// Serve embedded frontend static files
-	router.PathPrefix("/").Handler(http.FileServer(getFrontendFS()))
-
-	// Enable CORS for development
-	router.Use(corsMiddleware)
-
->>>>>>> 89051334
 	addr := ":" + config.Port
 	logger.Info("Server starting on %s", addr)
 	if err := http.ListenAndServe(addr, router); err != nil {
@@ -105,16 +85,12 @@
 func loadConfig() Config {
 	config := Config{
 		DBType:       getEnv("DB_TYPE", "sqlite"),
-		DBConnection: getEnv("DB_CONNECTION", "./traces.db"),
+		DBConnection: getEnv("DB_CONNECTION", "/data/traces.db"),
 		Port:         getEnv("PORT", "8080"),
-<<<<<<< HEAD
-		FrontendDir:  getEnv("FRONTEND_DIR", "../frontend/dist"),
+		FrontendDir:  "", // No longer used - frontend is embedded
 		LogLevel:     getEnv("LOG_LEVEL", "INFO"),
 		OTLPEnabled:  parseBool(getEnv("OTLP_ENABLED", "true")),
 		OTLPEndpoint: getEnv("OTLP_ENDPOINT", ":4318"),
-=======
-		FrontendDir:  "", // No longer used - frontend is embedded
->>>>>>> 89051334
 	}
 
 	if config.DBType == "postgres" && config.DBConnection == "./traces.db" {
@@ -199,14 +175,10 @@
 			http.Error(w, fmt.Sprintf("Invalid request body: %v", err), http.StatusBadRequest)
 			return
 		}
-<<<<<<< HEAD
 		
 		logger.Debug("Creating trace: Model=%s, PromptTokens=%d, OutputTokens=%d, Duration=%dms",
 			input.Model, input.PromptTokens, input.OutputTokens, input.Duration)
 		
-=======
-
->>>>>>> 89051334
 		metadataJSON, _ := json.Marshal(input.Metadata)
 
 		trace := Trace{
@@ -226,14 +198,10 @@
 			http.Error(w, fmt.Sprintf("Failed to create trace: %v", err), http.StatusInternalServerError)
 			return
 		}
-<<<<<<< HEAD
 		
 		logger.Info("Trace created successfully: %s (Model: %s, Duration: %dms, Tokens: %d/%d)",
 			id, input.Model, input.Duration, input.PromptTokens, input.OutputTokens)
 		
-=======
-
->>>>>>> 89051334
 		trace.ID = id
 		w.Header().Set("Content-Type", "application/json")
 		w.WriteHeader(http.StatusCreated)
@@ -253,13 +221,9 @@
 			http.Error(w, fmt.Sprintf("Failed to get traces: %v", err), http.StatusInternalServerError)
 			return
 		}
-<<<<<<< HEAD
 		
 		logger.Debug("Retrieved %d traces", len(traces))
 		
-=======
-
->>>>>>> 89051334
 		w.Header().Set("Content-Type", "application/json")
 		json.NewEncoder(w).Encode(traces)
 	}
@@ -269,13 +233,9 @@
 	return func(w http.ResponseWriter, r *http.Request) {
 		vars := mux.Vars(r)
 		id := vars["id"]
-<<<<<<< HEAD
 		
 		logger.Debug("Fetching trace by ID: %s", id)
 		
-=======
-
->>>>>>> 89051334
 		trace, err := db.GetTraceByID(id)
 		if err != nil {
 			logger.Error("Failed to get trace %s: %v", id, err)
@@ -288,13 +248,9 @@
 			http.Error(w, "Trace not found", http.StatusNotFound)
 			return
 		}
-<<<<<<< HEAD
 		
 		logger.Debug("Retrieved trace: %s", id)
 		
-=======
-
->>>>>>> 89051334
 		w.Header().Set("Content-Type", "application/json")
 		json.NewEncoder(w).Encode(trace)
 	}
