# Simple Traces

A lightweight LLM tracing tool with support for SQLite (no DB requirement) or PostgreSQL, built with Go backend and React frontend.

## Features

- 🚀 **Simple API** - REST endpoint to collect LLM traces
- 📡 **OpenTelemetry Support** - Native OTLP receiver for trace collection
- 💾 **Flexible Storage** - SQLite (default, no setup) or PostgreSQL
- 🎨 **Clean UI** - React-based dashboard to view and analyze traces
- 🐳 **Docker Ready** - Single container with embedded frontend
- ⚡ **Fast & Lightweight** - Go backend with minimal dependencies
<<<<<<< HEAD
- 📝 **Structured Logging** - Configurable log levels with verbose output
=======
- 📦 **No External Dependencies** - Frontend embedded in Go binary
>>>>>>> 89051334

## Quick Start

### Using Docker (Recommended)

1. Clone the repository:
```bash
git clone https://github.com/abi-jey/simple-traces.git
cd simple-traces
```

2. Build the Docker image:
```bash
docker build -t simple-traces .
```

3. Run the container:
```bash
# Interactive mode (see logs)
docker run --rm -p 8080:8080 simple-traces

# Detached mode (background)
docker run -d -p 8080:8080 --name simple-traces simple-traces
```

4. Access the UI at http://localhost:8080

### Manual Setup

#### Prerequisites
- Go 1.21 or higher
- Node.js 18 or higher

#### Backend Setup

```bash
cd backend
go mod download
go build -o simple-traces
./simple-traces
```

#### Frontend Setup

```bash
cd frontend
npm install
npm run build
```

For development:
```bash
npm run dev  # Runs on http://localhost:5173
```

## API Usage

### Create a Trace

```bash
curl -X POST http://localhost:8080/api/traces \
  -H "Content-Type: application/json" \
  -d '{
    "model": "gpt-4",
    "input": "What is the meaning of life?",
    "output": "The meaning of life is a philosophical question...",
    "prompt_tokens": 10,
    "output_tokens": 50,
    "duration": 1500,
    "metadata": {
      "user_id": "user123",
      "temperature": 0.7
    }
  }'
```

### Get All Traces

```bash
curl http://localhost:8080/api/traces
```

### Get a Single Trace

```bash
curl http://localhost:8080/api/traces/{trace_id}
```

## Configuration

Configuration is done via environment variables:

| Variable | Default | Description |
|----------|---------|-------------|
| `DB_TYPE` | `sqlite` | Database type (`sqlite` or `postgres`) |
| `DB_CONNECTION` | `/data/traces.db` | Database connection string |
| `PORT` | `8080` | Server port |
<<<<<<< HEAD
| `FRONTEND_DIR` | `../frontend/dist` | Frontend build directory |
| `LOG_LEVEL` | `INFO` | Log level (`DEBUG`, `INFO`, `WARN`, `ERROR`) |
| `OTLP_ENABLED` | `true` | Enable OpenTelemetry OTLP receiver |
| `OTLP_ENDPOINT` | `:4318` | OTLP endpoint (documentation only) |
=======
>>>>>>> 89051334

### SQLite (Default)

```bash
export DB_TYPE=sqlite
export DB_CONNECTION=./traces.db
```

### PostgreSQL

```bash
export DB_TYPE=postgres
export DB_CONNECTION=postgres://username:password@localhost:5432/traces?sslmode=disable
```

See `.env.example` for more configuration options.

## OpenTelemetry Integration

Simple Traces now supports receiving traces via the OpenTelemetry Protocol (OTLP).

### OTLP HTTP Endpoint

```
POST http://localhost:8080/v1/traces
Content-Type: application/x-protobuf
```

### Supported Attributes

The backend automatically maps OpenTelemetry span attributes to trace fields:

**LLM Conventions:**
- `llm.model` → Model name
- `llm.input` → Input prompt
- `llm.output` → Model output
- `llm.usage.prompt_tokens` → Prompt token count
- `llm.usage.completion_tokens` → Completion token count

**Gen AI Semantic Conventions:**
- `gen_ai.request.model` → Model name
- `gen_ai.prompt` → Input prompt
- `gen_ai.response` → Model output
- `gen_ai.usage.input_tokens` → Input token count
- `gen_ai.usage.output_tokens` → Output token count

All span attributes, events, and metadata are preserved in the trace metadata field.

### Example Usage

See the `examples/otel-client.js` file for a complete OpenTelemetry integration example.

```bash
cd examples
npm install
npm run otel
```

### Logging Configuration

Set the `LOG_LEVEL` environment variable to control logging verbosity:

- `DEBUG` - Verbose logging including request details and span processing
- `INFO` - Standard operational logs (default)
- `WARN` - Warning messages only
- `ERROR` - Error messages only

Example:
```bash
export LOG_LEVEL=DEBUG
./simple-traces
```

## Development

### Backend

```bash
cd backend
go run .
```

### Frontend

```bash
cd frontend
npm run dev
```

The frontend dev server will proxy API requests to the backend at `http://localhost:8080`.

## Docker Deployment

The Docker image uses a multi-stage build that:
1. Builds the React frontend using Node.js
2. Embeds the built frontend into the Go binary
3. Creates a minimal Alpine-based runtime image

### Build the Image

```bash
docker build -t simple-traces .
```

### Run with SQLite (Default)

```bash
# Run in interactive mode
docker run --rm -p 8080:8080 simple-traces

# Run in detached mode
docker run -d -p 8080:8080 --name simple-traces simple-traces

# With persistent storage (optional)
docker run -d -p 8080:8080 -v $(pwd)/data:/data --name simple-traces simple-traces
```

### Run with PostgreSQL

```bash
docker run -d -p 8080:8080 \
  -e DB_TYPE=postgres \
  -e DB_CONNECTION="postgres://user:pass@host:5432/traces?sslmode=disable" \
  --name simple-traces simple-traces
```

### Stop the Container

```bash
docker stop simple-traces
docker rm simple-traces
```

## Project Structure

```
simple-traces/
├── backend/           # Go backend
│   ├── main.go       # Main server code
│   ├── database.go   # Database abstraction layer
│   ├── static.go     # Embedded frontend files handler
│   └── go.mod        # Go dependencies
├── frontend/          # React frontend
│   ├── src/          # Source files
│   ├── public/       # Static assets
│   └── package.json  # Node dependencies
├── Dockerfile         # Multi-stage Docker build
└── README.md         # This file
```

## Architecture

The application uses a 3-stage Docker build:

1. **Frontend Build Stage**: Compiles React app using Node.js LTS
2. **Backend Build Stage**: Embeds frontend files into Go binary using `//go:embed`
3. **Runtime Stage**: Minimal Alpine Linux image with only the Go binary

Frontend files are embedded at build time, resulting in a single self-contained binary 
with no external file dependencies.

## API Schema

### Trace Object

```json
{
  "id": "trace_1234567890",
  "model": "gpt-4",
  "input": "User input text",
  "output": "Model output text",
  "prompt_tokens": 100,
  "output_tokens": 200,
  "duration": 1500,
  "metadata": "{}",
  "timestamp": "2025-10-19T09:30:00Z"
}
```

## License

This project is licensed under the MIT License - see the [LICENSE](LICENSE) file for details.

## Contributing

Contributions are welcome! Please feel free to submit a Pull Request.<|MERGE_RESOLUTION|>--- conflicted
+++ resolved
@@ -10,11 +10,8 @@
 - 🎨 **Clean UI** - React-based dashboard to view and analyze traces
 - 🐳 **Docker Ready** - Single container with embedded frontend
 - ⚡ **Fast & Lightweight** - Go backend with minimal dependencies
-<<<<<<< HEAD
+- 📦 **No External Dependencies** - Frontend embedded in Go binary
 - 📝 **Structured Logging** - Configurable log levels with verbose output
-=======
-- 📦 **No External Dependencies** - Frontend embedded in Go binary
->>>>>>> 89051334
 
 ## Quick Start
 
@@ -112,13 +109,9 @@
 | `DB_TYPE` | `sqlite` | Database type (`sqlite` or `postgres`) |
 | `DB_CONNECTION` | `/data/traces.db` | Database connection string |
 | `PORT` | `8080` | Server port |
-<<<<<<< HEAD
-| `FRONTEND_DIR` | `../frontend/dist` | Frontend build directory |
 | `LOG_LEVEL` | `INFO` | Log level (`DEBUG`, `INFO`, `WARN`, `ERROR`) |
 | `OTLP_ENABLED` | `true` | Enable OpenTelemetry OTLP receiver |
 | `OTLP_ENDPOINT` | `:4318` | OTLP endpoint (documentation only) |
-=======
->>>>>>> 89051334
 
 ### SQLite (Default)
 
